--- conflicted
+++ resolved
@@ -19,11 +19,7 @@
   <parent>
     <groupId>org.eclipse.hono</groupId>
     <artifactId>hono-bom</artifactId>
-<<<<<<< HEAD
     <version>${revision}</version>
-=======
-    <version>0.5-M10</version>
->>>>>>> 28a25abd
     <relativePath>../bom</relativePath>
   </parent>
 

<project xmlns="http://maven.apache.org/POM/4.0.0" xmlns:xsi="http://www.w3.org/2001/XMLSchema-instance"
         xsi:schemaLocation="http://maven.apache.org/POM/4.0.0 http://maven.apache.org/xsd/maven-4.0.0.xsd">
  <modelVersion>4.0.0</modelVersion>
  <parent>
    <groupId>org.eclipse.hono</groupId>
    <artifactId>hono-bom</artifactId>
<<<<<<< HEAD
    <version>${revision}</version>
=======
    <version>0.5-M9</version>
>>>>>>> a96da4e0
    <relativePath>../bom</relativePath>
  </parent>

  <artifactId>hono-artemis</artifactId>
  <packaging>jar</packaging>
  <name>Hono Artemis</name>
  <description>Module for building a Docker image for ActiveMQ Artemis using the Hono default configuration.</description>

  <properties>
    <maven.javadoc.skip>true</maven.javadoc.skip>
    <maven.source.skip>true</maven.source.skip>
    <gpg.skip>true</gpg.skip>
    <skipNexusStagingDeployMojo>true</skipNexusStagingDeployMojo>
  </properties>

  <dependencies>
    <dependency>
      <groupId>org.eclipse.hono</groupId>
      <artifactId>hono-demo-certs</artifactId>
    </dependency>
    <dependency>
      <groupId>org.eclipse.hono</groupId>
      <artifactId>hono-legal</artifactId>
    </dependency>
  </dependencies>

  <build>
    <resources>
      <resource>
        <directory>${project.basedir}</directory>
        <includes>
          <include>etc/*</include>
        </includes>
      </resource>
    </resources>
    <plugins>
      <plugin>
        <!--
          Copy legal documents from "legal" module to "target/classes" folder
          so that we make sure to include legal docs in all modules.
         -->
        <groupId>org.apache.maven.plugins</groupId>
        <artifactId>maven-dependency-plugin</artifactId>
        <!--
          Execution and configuration for copying certificates from related module
          to "target/classes" folder so that we can include them in the image.
         -->
        <executions>
          <execution>
            <id>copy_demo_certs</id>
            <phase>prepare-package</phase>
            <goals>
              <goal>unpack-dependencies</goal>
            </goals>
            <configuration>
              <includeArtifactIds>hono-demo-certs</includeArtifactIds>
              <outputDirectory>${project.build.directory}/certs</outputDirectory>
              <excludes>META-INF/**</excludes>
            </configuration>
          </execution>
        </executions>
      </plugin>
    </plugins>
  </build>

  <profiles>
    <profile>
      <id>build-docker-image</id>
      <activation>
        <property>
          <name>docker.host</name>
        </property>
      </activation>
      <build>
        <plugins>
          <plugin>
            <groupId>io.fabric8</groupId>
            <artifactId>fabric8-maven-plugin</artifactId>
          </plugin>
        </plugins>
      </build>
    </profile>
  </profiles>
</project><|MERGE_RESOLUTION|>--- conflicted
+++ resolved
@@ -4,11 +4,7 @@
   <parent>
     <groupId>org.eclipse.hono</groupId>
     <artifactId>hono-bom</artifactId>
-<<<<<<< HEAD
     <version>${revision}</version>
-=======
-    <version>0.5-M9</version>
->>>>>>> a96da4e0
     <relativePath>../bom</relativePath>
   </parent>
 

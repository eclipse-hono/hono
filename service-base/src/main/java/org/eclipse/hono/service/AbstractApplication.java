--- conflicted
+++ resolved
@@ -147,13 +147,7 @@
                     Runtime.getRuntime().availableProcessors());
         }
 
-<<<<<<< HEAD
-        healthCheckServer = new HealthCheckServer(vertx, config);
-
         final Future<?> future = deployRequiredVerticles(config.getMaxInstances())
-=======
-        final Future<Void> future = deployRequiredVerticles(config.getMaxInstances())
->>>>>>> e8b7b7a5
              .compose(s -> deployServiceVerticles())
              .compose(s -> postRegisterServiceVerticles())
              .compose(s -> healthCheckServer.start());
@@ -185,14 +179,9 @@
         }
     }
 
-<<<<<<< HEAD
     private Future<?> deployServiceVerticles() {
-        final int maxInstances = config.getMaxInstances();
-=======
-    private CompositeFuture deployServiceVerticles() {
         final DeploymentOptions deploymentOptions = new DeploymentOptions();
         deploymentOptions.setInstances(config.getMaxInstances());
->>>>>>> e8b7b7a5
 
         @SuppressWarnings("rawtypes")
         final List<Future> deploymentTracker = new ArrayList<>();
@@ -200,9 +189,7 @@
         for (final ObjectFactory<? extends AbstractServiceBase<?>> serviceFactory : serviceFactories) {
 
             final Future<String> deployTracker = Future.future();
-
             vertx.deployVerticle(serviceFactory::getObject, deploymentOptions, deployTracker.completer());
-
             deploymentTracker.add(deployTracker);
         }
 

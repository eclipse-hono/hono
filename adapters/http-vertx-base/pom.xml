<project xmlns="http://maven.apache.org/POM/4.0.0" xmlns:xsi="http://www.w3.org/2001/XMLSchema-instance"
  xsi:schemaLocation="http://maven.apache.org/POM/4.0.0 http://maven.apache.org/xsd/maven-4.0.0.xsd">
  <modelVersion>4.0.0</modelVersion>
  <parent>
    <groupId>org.eclipse.hono</groupId>
    <artifactId>hono-adapters</artifactId>
<<<<<<< HEAD
    <version>${revision}</version>
=======
    <version>0.5-M10</version>
>>>>>>> 28a25abd
  </parent>
  <artifactId>hono-adapter-http-vertx-base</artifactId>
  <name>Hono HTTP Adapter base</name>
  <url>https://www.eclipse.org/hono</url>

  <dependencies>
    <dependency>
      <groupId>io.vertx</groupId>
      <artifactId>vertx-web</artifactId>
    </dependency>
    <dependency>
      <groupId>junit</groupId>
      <artifactId>junit</artifactId>
    </dependency>
    <dependency>
      <groupId>org.mockito</groupId>
      <artifactId>mockito-core</artifactId>
    </dependency>
    <dependency>
      <groupId>io.vertx</groupId>
      <artifactId>vertx-unit</artifactId>
    </dependency>
  </dependencies>

</project><|MERGE_RESOLUTION|>--- conflicted
+++ resolved
@@ -4,11 +4,7 @@
   <parent>
     <groupId>org.eclipse.hono</groupId>
     <artifactId>hono-adapters</artifactId>
-<<<<<<< HEAD
     <version>${revision}</version>
-=======
-    <version>0.5-M10</version>
->>>>>>> 28a25abd
   </parent>
   <artifactId>hono-adapter-http-vertx-base</artifactId>
   <name>Hono HTTP Adapter base</name>

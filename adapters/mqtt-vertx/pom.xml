<project xmlns="http://maven.apache.org/POM/4.0.0" xmlns:xsi="http://www.w3.org/2001/XMLSchema-instance" xsi:schemaLocation="http://maven.apache.org/POM/4.0.0 http://maven.apache.org/xsd/maven-4.0.0.xsd">
  <modelVersion>4.0.0</modelVersion>
  <parent>
    <groupId>org.eclipse.hono</groupId>
    <artifactId>hono-adapters</artifactId>
<<<<<<< HEAD
    <version>${revision}</version>
=======
    <version>0.5-M10</version>
>>>>>>> 28a25abd
  </parent>
  <artifactId>hono-adapter-mqtt-vertx</artifactId>
  <name>Hono MQTT Adapter</name>

  <description>A protocol adapter exposing Hono's Telemetry &amp; Event APIs as a set of MQTT topics.</description>
  <url>https://www.eclipse.org/hono</url>

  <dependencies>
    <dependency>
      <groupId>io.vertx</groupId>
      <artifactId>vertx-mqtt-server</artifactId>
    </dependency>
    <dependency>
      <groupId>junit</groupId>
      <artifactId>junit</artifactId>
    </dependency>
    <dependency>
      <groupId>org.mockito</groupId>
      <artifactId>mockito-core</artifactId>
    </dependency>
    <dependency>
      <groupId>io.vertx</groupId>
      <artifactId>vertx-unit</artifactId>
    </dependency>
  </dependencies>

  <build>
    <plugins>
      <plugin>
        <groupId>org.springframework.boot</groupId>
        <artifactId>spring-boot-maven-plugin</artifactId>
      </plugin>
      <plugin>
        <groupId>org.apache.maven.plugins</groupId>
        <artifactId>maven-dependency-plugin</artifactId>
      </plugin>
    </plugins>
  </build>

  <profiles>
    <profile>
      <id>build-docker-image</id>
      <activation>
        <property>
          <name>docker.host</name>
        </property>
      </activation>
      <build>
        <plugins>
          <plugin>
            <groupId>io.fabric8</groupId>
            <artifactId>fabric8-maven-plugin</artifactId>
            <configuration>
              <images>
                <image>
                  <build>
                    <from>${java-base-image.name}</from>
                    <ports>
                      <port>1883</port>
                      <port>8883</port>
                      <port>${vertx.health.port}</port>
                    </ports>
                    <runCmds>
                      <runCmd>adduser -S -D hono nogroup</runCmd>
                    </runCmds>
                    <user>hono</user>
                    <workdir>/home/hono</workdir>
                    <cmd>
                      <exec>
                        <arg>java</arg>
                        <arg>-Dvertx.cacheDirBase=/tmp</arg>
                        <arg>-jar</arg>
                        <arg>/opt/hono/${project.artifactId}-${project.version}-${classifier.spring.boot.artifact}.jar</arg>
                      </exec>
                    </cmd>
                    <assembly>
                      <mode>dir</mode>
                      <basedir>/</basedir>
                      <inline>
                        <fileSets>
                          <fileSet>
                            <directory>${project.build.directory}</directory>
                            <outputDirectory>opt/hono</outputDirectory>
                            <includes>
                              <include>${project.artifactId}-${project.version}-${classifier.spring.boot.artifact}.jar</include>
                            </includes>
                          </fileSet>
                        </fileSets>
                      </inline>
                    </assembly>
                  </build>
                </image>
              </images>
            </configuration>
          </plugin>
        </plugins>
      </build>
    </profile>
  </profiles>

</project><|MERGE_RESOLUTION|>--- conflicted
+++ resolved
@@ -3,11 +3,7 @@
   <parent>
     <groupId>org.eclipse.hono</groupId>
     <artifactId>hono-adapters</artifactId>
-<<<<<<< HEAD
     <version>${revision}</version>
-=======
-    <version>0.5-M10</version>
->>>>>>> 28a25abd
   </parent>
   <artifactId>hono-adapter-mqtt-vertx</artifactId>
   <name>Hono MQTT Adapter</name>

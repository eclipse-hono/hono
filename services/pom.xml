--- conflicted
+++ resolved
@@ -19,11 +19,7 @@
   <parent>
     <groupId>org.eclipse.hono</groupId>
     <artifactId>hono-bom</artifactId>
-<<<<<<< HEAD
     <version>${revision}</version>
-=======
-    <version>0.5-M7</version>
->>>>>>> ddf18f5b
     <relativePath>../bom</relativePath>
   </parent>
 

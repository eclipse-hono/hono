--- conflicted
+++ resolved
@@ -11,16 +11,12 @@
     Bosch Software Innovations GmbH - initial API and implementation and initial documentation
 -->
 <project xmlns="http://maven.apache.org/POM/4.0.0" xmlns:xsi="http://www.w3.org/2001/XMLSchema-instance"
-         xsi:schemaLocation="http://maven.apache.org/POM/4.0.0 http://maven.apache.org/xsd/maven-4.0.0.xsd">
+  xsi:schemaLocation="http://maven.apache.org/POM/4.0.0 http://maven.apache.org/xsd/maven-4.0.0.xsd">
   <modelVersion>4.0.0</modelVersion>
 
   <groupId>org.eclipse.hono</groupId>
   <artifactId>hono-parent</artifactId>
-<<<<<<< HEAD
   <version>${revision}</version>
-=======
-  <version>0.5-M10</version>
->>>>>>> 28a25abd
   <packaging>pom</packaging>
 
   <name>Hono</name>
@@ -178,6 +174,7 @@
     <module>service-base</module>
     <module>services</module>
     <module>site</module>
+    <module>tests</module>
   </modules>
 
 

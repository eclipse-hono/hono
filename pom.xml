--- conflicted
+++ resolved
@@ -115,18 +115,14 @@
     <project.build.sourceEncoding>UTF-8</project.build.sourceEncoding>
     <project.reporting.outputEncoding>UTF-8</project.reporting.outputEncoding>
 
-<<<<<<< HEAD
-    <!-- Plugins versions -->
+    <!-- Plugin versions -->
     <docker-maven-plugin.version>0.21.0</docker-maven-plugin.version>
     <nexus-staging-maven-plugin.version>1.6.8</nexus-staging-maven-plugin.version>
 
-    <!-- Docker configuration -->
-=======
     <!--
       use artifactId as Docker image repository name by default
       can be overridden by child projects to explicitly set name
     -->
->>>>>>> 9242d010
     <image.target>${project.artifactId}</image.target>
 
     <!-- configure timestamp format to be injected into legal docs -->

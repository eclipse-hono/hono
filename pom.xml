<?xml version="1.0" encoding="UTF-8"?>
<!--
    Copyright (c) 2016 Bosch Software Innovations GmbH.

    All rights reserved. This program and the accompanying materials 
    are made available under the terms of the Eclipse Public License v1.0
    which accompanies this distribution, and is available at
    http://www.eclipse.org/legal/epl-v10.html
    
    Contributors:
    Bosch Software Innovations GmbH - initial API and implementation and initial documentation
-->
<project xmlns="http://maven.apache.org/POM/4.0.0" xmlns:xsi="http://www.w3.org/2001/XMLSchema-instance"
  xsi:schemaLocation="http://maven.apache.org/POM/4.0.0 http://maven.apache.org/xsd/maven-4.0.0.xsd">
  <modelVersion>4.0.0</modelVersion>

  <groupId>org.eclipse.hono</groupId>
  <artifactId>hono-parent</artifactId>
<<<<<<< HEAD
  <version>${revision}</version>
=======
  <version>0.5-M6</version>
>>>>>>> c812424f
  <packaging>pom</packaging>

  <name>Hono</name>
  <description>Hono provides a scalable messaging infrastructure targeted at Internet of Things use cases.</description>
  <url>https://www.eclipse.org/hono</url>
  <inceptionYear>2016</inceptionYear>

  <organization>
    <name>Eclipse Foundation</name>
    <url>http://www.eclipse.org/</url>
  </organization>

  <licenses>
    <license>
      <name>Eclipse Public License - Version 1.0</name>
      <url>http://www.eclipse.org/org/documents/epl-v10.php</url>
    </license>
  </licenses>

  <scm>
    <developerConnection>scm:git:https://products.bosch-si.com/stash/scm/iothub/eclipse-hono.git</developerConnection>
    <url>https://products.bosch-si.com/stash/projects/IOTHUB/repos/eclipse-hono/browse</url>
    <tag>HEAD</tag>
  </scm>

  <issueManagement>
    <system>GitHub Issues</system>
    <url>https://github.com/eclipse/hono/issues</url>
  </issueManagement>

  <distributionManagement>
    <snapshotRepository>
      <id>3rdparty-snapshots</id>
      <name>inst-thirdparty-snapshots</name>
      <uniqueVersion>false</uniqueVersion>
      <url>https://repo.bosch-si.com/content/repositories/inst-thirdparty-snapshots</url>
    </snapshotRepository>
    <repository>
      <id>edc</id>
      <name>edc-thirdparty</name>
      <url>https://repo.bosch-si.com/content/repositories/edc-thirdparty</url>
    </repository>
  </distributionManagement>

  <developers>
    <developer>
      <id>hkonsyk</id>
      <name>Henryk Konsek</name>
      <email>hekonsek@gmail.com</email>
      <roles>
        <role>Committer</role>
      </roles>
    </developer>
    <developer>
      <id>khudalla</id>
      <name>Kai Hudalla</name>
      <email>kai.hudalla@bosch-si.com</email>
      <url>https://github.com/sophokles73</url>
      <organization>Bosch Software Innovations GmbH</organization>
      <organizationUrl>http://www.bosch-si.com</organizationUrl>
      <roles>
        <role>Lead</role>
        <role>Committer</role>
      </roles>
    </developer>
    <developer>
      <id>dbosanac</id>
      <name>Dejan Bosanac</name>
      <email>dejan@sensatic.net</email>
      <roles>
        <role>Committer</role>
      </roles>
    </developer>
    <developer>
      <id>dguggemos</id>
      <name>Dominik Guggemos</name>
      <email>dominik.guggemos@bosch-si.com</email>
      <organization>Bosch Software Innovations GmbH</organization>
      <organizationUrl>http://www.bosch-si.com</organizationUrl>
      <roles>
        <role>Committer</role>
      </roles>
    </developer>
    <developer>
      <id>ppatierno</id>
      <name>Paolo Patierno</name>
      <email>ppatierno@live.com</email>
      <roles>
        <role>Lead</role>
        <role>Committer</role>
      </roles>
    </developer>
  </developers>

  <properties>
    <!-- default when no revision property is passed in from the commandline -->
    <revision>0-SNAPSHOT</revision>
    <!-- Plugin versions -->
    <nexus-staging-maven-plugin.version>1.6.8</nexus-staging-maven-plugin.version>
      
    <project.build.sourceEncoding>UTF-8</project.build.sourceEncoding>
    <project.reporting.outputEncoding>UTF-8</project.reporting.outputEncoding>

    <classifier.spring.boot.artifact>exec</classifier.spring.boot.artifact>

    <!-- configure timestamp format to be injected into legal docs -->
    <maven.build.timestamp.format>yyyy-MM-dd</maven.build.timestamp.format>
    <timestamp>${maven.build.timestamp}</timestamp>

    <!--
      during development we allow dependencies on SNAPSHOT versions,
      when doing a release build, set this property to false.
     -->
    <snapshotDependencyAllowed>true</snapshotDependencyAllowed>

    <!-- 
      Build images defined in modules with packaging type "pom".
     -->
    <fabric8.skip.build.pom>false</fabric8.skip.build.pom>
    <!-- 
      The default path to load the trusted CA certificates from.
     -->
    <hono.trustStore.path>/etc/hono/certs/trusted-certs.pem</hono.trustStore.path>
    <hono.messaging.host>hono-service-messaging.hono</hono.messaging.host>
    <hono.registration.host>hono-service-device-registry.hono</hono.registration.host>
    <hono.auth.host>hono-service-auth.hono</hono.auth.host>
    <hono.auth.validation.certPath>/etc/hono/certs/auth-server-cert.pem</hono.auth.validation.certPath>
  </properties>

  <modules>
    <module>adapters</module>
    <module>bom</module>
    <module>broker</module>
    <module>core</module>
    <module>client</module>
    <module>demo-certs</module>
    <module>dispatchrouter</module>
    <module>example</module>
    <module>jmeter</module>
    <module>legal</module>
    <module>metrics</module>
    <module>service-base</module>
    <module>services</module>
    <module>site</module>
    <module>tests</module>
  </modules>


  <build>
    <pluginManagement>
      <plugins>
        <plugin>
          <groupId>io.fabric8</groupId>
          <artifactId>docker-maven-plugin</artifactId>
          <version>0.21.0</version>
        </plugin>
        <plugin>
          <groupId>io.fabric8</groupId>
          <artifactId>fabric8-maven-plugin</artifactId>
          <version>3.4.2</version>
          <configuration>
            <mode>kubernetes</mode>
            <profile>minimal</profile>
            <verbose>true</verbose>
            <images>
              <image>
                <name>eclipsehono/%a:%v</name>
                <build>
                  <maintainer>The Eclipse Hono project</maintainer>
                </build>
              </image>
            </images>
            <generator>
              <excludes>
                <exclude>java-exec</exclude>
                <exclude>spring-boot</exclude>
                <exclude>wildfly-swarm</exclude>
                <exclude>vertx</exclude>
                <exclude>karaf</exclude>
                <exclude>webapp</exclude>
              </excludes>
            </generator>
            <enricher>
              <includes>
                <include>fmp-controller</include>
                <include>fmp-ianaservice</include>
                <include>vertx-health-check</include>
              </includes>
            </enricher>
          </configuration>
          <executions>
            <execution>
              <id>fabric8</id>
              <phase>package</phase>
              <goals>
                <goal>build</goal>
                <goal>resource</goal>
              </goals>
            </execution>
          </executions>
        </plugin>
        <plugin>
          <groupId>org.apache.maven.plugins</groupId>
          <artifactId>maven-compiler-plugin</artifactId>
          <version>3.3</version>
          <configuration>
            <source>1.8</source>
            <target>1.8</target>
            <encoding>UTF-8</encoding>
          </configuration>
        </plugin>
        <plugin>
          <groupId>org.apache.maven.plugins</groupId>
          <artifactId>maven-resources-plugin</artifactId>
          <version>3.0.2</version>
        </plugin>
        <plugin>
          <groupId>org.apache.maven.plugins</groupId>
          <artifactId>maven-jar-plugin</artifactId>
          <version>3.0.2</version>
          <configuration>
            <skipIfEmpty>true</skipIfEmpty>
            <archive>
              <manifest>
                <addDefaultImplementationEntries>true</addDefaultImplementationEntries>
              </manifest>
            </archive>
          </configuration>
        </plugin>
        <!--This plugin's configuration is used to store Eclipse m2e settings only. It has no influence on the Maven build itself.-->
        <plugin>
          <groupId>org.eclipse.m2e</groupId>
          <artifactId>lifecycle-mapping</artifactId>
          <version>1.0.0</version>
          <configuration>
            <lifecycleMappingMetadata>
              <pluginExecutions>
                <pluginExecution>
                  <pluginExecutionFilter>
                    <groupId>org.codehaus.mojo</groupId>
                    <artifactId>buildnumber-maven-plugin</artifactId>
                    <versionRange>[1.4,)</versionRange>
                    <goals>
                      <goal>create-timestamp</goal>
                    </goals>
                  </pluginExecutionFilter>
                  <action>
                    <execute>
                      <runOnConfiguration>true</runOnConfiguration>
                      <runOnIncremental>true</runOnIncremental>
                    </execute>
                  </action>
                </pluginExecution>
              </pluginExecutions>
            </lifecycleMappingMetadata>
          </configuration>
        </plugin>
        <plugin>
          <groupId>org.apache.maven.plugins</groupId>
          <artifactId>maven-javadoc-plugin</artifactId>
          <version>2.10.4</version>
          <configuration>
            <excludePackageNames>
              org.eclipse.hono.tests.*
            </excludePackageNames>
          </configuration>
          <executions>
            <execution>
              <id>aggregate-javadoc</id>
              <goals>
                <goal>aggregate</goal>
              </goals>
              <phase>site</phase>
            </execution>
          </executions>
        </plugin>
        <plugin>
          <groupId>org.apache.maven.plugins</groupId>
          <artifactId>maven-surefire-plugin</artifactId>
          <version>2.19.1</version>
        </plugin>
        <plugin>
          <groupId>org.apache.maven.plugins</groupId>
          <artifactId>maven-failsafe-plugin</artifactId>
          <version>2.19.1</version>
        </plugin>
        <plugin>
          <!-- 
            Copy legal documents from "legal" module to "target/classes" folder
            so that we make sure to include legal docs in all modules.
           -->
          <groupId>org.apache.maven.plugins</groupId>
          <artifactId>maven-dependency-plugin</artifactId>
          <version>3.0.1</version>
          <executions>
            <execution>
              <id>copy_legal_docs</id>
              <phase>prepare-package</phase>
              <goals>
                <goal>unpack-dependencies</goal>
              </goals>
              <configuration>
                <includeArtifactIds>hono-legal</includeArtifactIds>
                <outputDirectory>${project.build.outputDirectory}</outputDirectory>
                <excludes>META-INF/**</excludes>
              </configuration>
            </execution>
          </executions>
        </plugin>
        <plugin>
          <groupId>org.springframework.boot</groupId>
          <artifactId>spring-boot-maven-plugin</artifactId>
          <version>${spring-boot.version}</version>
          <executions>
            <execution>
              <goals>
                <goal>repackage</goal>
              </goals>
              <configuration>
                <attach>false</attach>
                <classifier>${classifier.spring.boot.artifact}</classifier>
                <excludeArtifactIds>hono-legal,hono-demo-certs</excludeArtifactIds>
              </configuration>
            </execution>
          </executions>
        </plugin>
        <plugin>
          <groupId>org.codehaus.mojo</groupId>
          <artifactId>flatten-maven-plugin</artifactId>
          <version>1.0.0</version>
        </plugin>
      </plugins>
    </pluginManagement>

    <plugins>
      <plugin>
        <groupId>org.codehaus.mojo</groupId>
        <artifactId>buildnumber-maven-plugin</artifactId>
        <version>1.4</version>
        <executions>
          <execution>
            <phase>validate</phase>
            <goals>
              <goal>create-timestamp</goal>
            </goals>
          </execution>
        </executions>
        <configuration>
          <timestampFormat>MMM dd, yyyy</timestampFormat>
          <timestampPropertyName>build.date</timestampPropertyName>
        </configuration>
      </plugin>
      <plugin>
        <groupId>org.apache.maven.plugins</groupId>
        <artifactId>maven-enforcer-plugin</artifactId>
        <version>1.4.1</version>
        <executions>
          <execution>
            <!-- Make sure that only non-snapshot versions are used for the dependencies. 
              Only active when property 'snapshotDependencyAllowed' is false. -->
            <id>enforce-no-snapshots</id>
            <goals>
              <goal>enforce</goal>
            </goals>
            <configuration>
              <skip>${snapshotDependencyAllowed}</skip>
              <rules>
                <requireReleaseDeps>
                  <message>No dependencies on snapshots allowed!</message>
                </requireReleaseDeps>
                <requireReleaseVersion>
                  <message>Cannot release snapshot version!</message>
                </requireReleaseVersion>
              </rules>
            </configuration>
          </execution>
        </executions>
      </plugin>
      <plugin>
        <groupId>org.apache.maven.plugins</groupId>
        <artifactId>maven-source-plugin</artifactId>
        <version>3.0.1</version>
        <executions>
          <execution>
            <id>attach-sources</id>
            <phase>verify</phase>
            <goals>
              <goal>jar-no-fork</goal>
            </goals>
          </execution>
        </executions>
      </plugin>
      <plugin>
        <!-- 
          Use the Nexus Staging plugin as a full replacement for the standard
          Maven Deploy plugin.
          See https://github.com/sonatype/nexus-maven-plugins/tree/master/staging/maven-plugin
          why this makes sense :-)
          We can control whether we want to deploy to the Eclipse repo or Maven Central
          by a combination of the version being a SNAPHOT or release version and property
          skipStaging=true/false.
          In any case we can take advantage of the plugin's "deferred deploy" feature which
          makes sure that all artifacts of a multi-module project are deployed as a whole
          at the end of the build process instead of deploying each module's artifacts
          individually as part of building the module.
         -->
        <groupId>org.sonatype.plugins</groupId>
        <artifactId>nexus-staging-maven-plugin</artifactId>
        <version>${nexus-staging-maven-plugin.version}</version>
        <extensions>true</extensions>
        <configuration>
          <serverId>edc</serverId>
          <nexusUrl>https://repo.bosch-si.com/</nexusUrl>
          <autoReleaseAfterClose>false</autoReleaseAfterClose>
        </configuration>
      </plugin>


      <!--execute git commands on maven command line, for instance mvn scm:tag -->
      <plugin>
        <artifactId>maven-scm-plugin</artifactId>
        <version>1.9.4</version>
        <configuration>
          <tag>hono-${project.version}</tag>
        </configuration>
      </plugin>

      <!--replace target version in POM's  -->
      <plugin>
        <groupId>org.codehaus.mojo</groupId>
        <artifactId>flatten-maven-plugin</artifactId>
        <version>1.0.0</version>
        <configuration>
          <!--flattenMode>minimum</flattenMode-->
        </configuration>
        <executions>
          <!-- enable flattening -->
          <execution>
            <id>flatten</id>
            <phase>process-resources</phase>
            <goals>
              <goal>flatten</goal>
            </goals>
          </execution>
          <!-- ensure proper cleanup -->
          <execution>
            <id>flatten.clean</id>
            <phase>clean</phase>
            <goals>
              <goal>clean</goal>
            </goals>
          </execution>
        </executions>
      </plugin>
    </plugins>
  </build>

  <profiles>
    <profile>
      <!--
        this profile generates JavaDoc jar files
        sub-modules can set property maven.javadoc.skip=true in order to skip this
        (e.g., the tests, application and example modules, which do not require JavaDoc being generated)
      -->
      <id>javadoc</id>
      <activation>
        <activeByDefault>false</activeByDefault>
        <property>
          <name>createJavadoc</name>
        </property>
      </activation>
      <build>
        <plugins>
          <plugin>
            <groupId>org.apache.maven.plugins</groupId>
            <artifactId>maven-javadoc-plugin</artifactId>
            <executions>
	            <execution>
	              <id>attach-javadocs</id>
	              <goals>
	                <goal>jar</goal>
	             </goals>
	            </execution>
            </executions>
          </plugin>
        </plugins>
      </build>
    </profile>
    <profile>
      <!-- this profile signs artifacts so that they can be deployed to repo.eclipse.org -->
      <id>eclipse_jar_signing</id>
      <activation>
        <activeByDefault>false</activeByDefault>
        <property>
          <name>enableEclipseJarSigner</name>
        </property>
      </activation>
      <pluginRepositories>
        <pluginRepository>
          <id>eclipse-repo</id>
          <name>Eclipse CBI Repository</name>
          <releases>
            <enabled>true</enabled>
          </releases>
          <snapshots>
            <enabled>false</enabled>
          </snapshots>
          <url>https://repo.eclipse.org/content/repositories/cbi-releases/</url>
        </pluginRepository>
      </pluginRepositories>
      <build>
        <plugins>
          <plugin>
            <groupId>org.eclipse.cbi.maven.plugins</groupId>
            <artifactId>eclipse-jarsigner-plugin</artifactId>
            <version>1.1.3</version>
            <configuration>
              <excludeInnerJars>true</excludeInnerJars>
            </configuration>
            <executions>
              <execution>
                <id>sign-jars</id>
                <phase>verify</phase>
                <goals>
                  <goal>sign</goal>
                </goals>
              </execution>
            </executions>
          </plugin>
        </plugins>
      </build>
    </profile>
    <profile>
      <!-- this profile generates GPG signatures -->
      <id>create_gpg_signature</id>
      <activation>
        <activeByDefault>false</activeByDefault>
        <property>
          <name>createGPGSignature</name>
        </property>
      </activation>
      <build>
        <plugins>
          <plugin>
            <groupId>org.apache.maven.plugins</groupId>
            <artifactId>maven-gpg-plugin</artifactId>
            <version>1.6</version>
            <executions>
              <execution>
                <id>sign-artifacts</id>
                <phase>verify</phase>
                <goals>
                  <goal>sign</goal>
                </goals>
              </execution>
            </executions>
          </plugin>
        </plugins>
      </build>
    </profile>
  </profiles>
</project><|MERGE_RESOLUTION|>--- conflicted
+++ resolved
@@ -16,11 +16,7 @@
 
   <groupId>org.eclipse.hono</groupId>
   <artifactId>hono-parent</artifactId>
-<<<<<<< HEAD
   <version>${revision}</version>
-=======
-  <version>0.5-M6</version>
->>>>>>> c812424f
   <packaging>pom</packaging>
 
   <name>Hono</name>

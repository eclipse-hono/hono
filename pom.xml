--- conflicted
+++ resolved
@@ -116,12 +116,8 @@
     <project.reporting.outputEncoding>UTF-8</project.reporting.outputEncoding>
 
     <!-- Plugins versions -->
-<<<<<<< HEAD
-    <docker-maven-plugin.version>0.19.0</docker-maven-plugin.version>
+    <docker-maven-plugin.version>0.21.0</docker-maven-plugin.version>
     <nexus-staging-maven-plugin.version>1.6.8</nexus-staging-maven-plugin.version>
-=======
-    <docker-maven-plugin.version>0.21.0</docker-maven-plugin.version>
->>>>>>> 08000673
 
     <!-- Docker configuration -->
     <image.target>${project.artifactId}</image.target>
@@ -366,7 +362,6 @@
           </execution>
         </executions>
       </plugin>
-
       <plugin>
       <!--
           Use the Nexus Staging plugin as a full replacement for the standard
